# Copyright (c) 2019, NVIDIA CORPORATION. All rights reserved.
# See file LICENSE for terms.
# cython: language_level=3

import asyncio
import logging
import uuid
from libc.stdint cimport uintptr_t
from core_dep cimport *
from .utils import get_buffer_data
from ..exceptions import UCXError, UCXCanceled


cdef create_future_from_comm_status(ucs_status_ptr_t status,
                                    int64_t expected_receive,
                                    pending_msg):
    if pending_msg is not None:
        log_str = pending_msg.get('log', None)
    else:
        log_str = None

    ret = asyncio.get_event_loop().create_future()
    msg = "Comm Error%s " %(" \"%s\":" % log_str if log_str else ":")
    if UCS_PTR_STATUS(status) == UCS_OK:
        ret.set_result(True)
    elif UCS_PTR_IS_ERR(status):
        msg += (<object> ucs_status_string(UCS_PTR_STATUS(status))).decode("utf-8")
        ret.set_exception(UCXError(msg))
    else:
        req = <ucp_request*> status
        if req.finished:  # The callback function has already handle the request
            if req.received != -1 and req.received != expected_receive:
                msg += "length mismatch: %d (got) != %d (expected)" % (
                    req.received, expected_receive
                )
                ret.set_exception(UCXError(msg))
            else:
                ret.set_result(True)
            ucp_request_reset(req)
            ucp_request_free(req)
        else:
            # The callback function has not been called yet.
            # We fill `ucp_request` for the callback function to use
            Py_INCREF(ret)
            req.future = <PyObject*> ret
            req.expected_receive = expected_receive
            if pending_msg is not None:
                pending_msg['future'] = ret
                pending_msg['ucp_request'] = int(<uintptr_t><void*>req)
                pending_msg['expected_receive'] = expected_receive
            Py_INCREF(log_str)
            req.log_str = <PyObject*> log_str
    return ret


cdef void _send_callback(void *request, ucs_status_t status):
    cdef ucp_request *req = <ucp_request*> request
    if req.future == NULL:
        # This callback function was called before ucp_tag_send_nb() returned
        req.finished = True
        return
    cdef object future = <object> req.future
    cdef object log_str = <object> req.log_str
    if asyncio.get_event_loop().is_closed():
        pass
    elif status == UCS_ERR_CANCELED:
        future.set_exception(UCXCanceled())
    elif status != UCS_OK:
        msg = "Error sending%s " %(" \"%s\":" % log_str if log_str else ":")
        msg += (<object> ucs_status_string(status)).decode("utf-8")
        future.set_exception(UCXError(msg))
    else:
        future.set_result(True)
    Py_DECREF(future)
    Py_DECREF(log_str)
    ucp_request_reset(request)
    ucp_request_free(request)


<<<<<<< HEAD
def tag_send(ucp_ep, buffer, nbytes, tag, pending_msg=None):
    cdef ucp_ep_h ep = <ucp_ep_h><uintptr_t>ucp_ep
=======
def tag_send(uintptr_t ucp_ep, buffer, size_t nbytes,
             ucp_tag_t tag, pending_msg=None):
    cdef ucp_ep_h ep = <ucp_ep_h>ucp_ep
>>>>>>> fe1387c6
    cdef void *data = <void*><uintptr_t>(get_buffer_data(buffer,
                                         check_writable=False))
    cdef ucs_status_ptr_t status = ucp_tag_send_nb(ep,
                                                   data,
                                                   nbytes,
                                                   ucp_dt_make_contig(1),
                                                   tag,
                                                   _send_callback)
    return create_future_from_comm_status(status, nbytes, pending_msg)


cdef void _tag_recv_callback(void *request, ucs_status_t status,
                             ucp_tag_recv_info_t *info):
    cdef ucp_request *req = <ucp_request*> request
    if req.future == NULL:
        # This callback function was called before ucp_tag_recv_nb() returned
        req.finished = True
        req.received = info.length
        return
    cdef object future = <object> req.future
    cdef object log_str = <object> req.log_str
    msg = "Error receiving%s " %(" \"%s\":" % log_str if log_str else ":")
    if asyncio.get_event_loop().is_closed():
        pass
    elif status == UCS_ERR_CANCELED:
        future.set_exception(UCXCanceled())
    elif status != UCS_OK:
        msg += (<object> ucs_status_string(status)).decode("utf-8")
        future.set_exception(UCXError(msg))
    elif info.length != req.expected_receive:
        msg += "length mismatch: %d (got) != %d (expected)" % (
            info.length, req.expected_receive
        )
        future.set_exception(UCXError(msg))
    else:
        future.set_result(True)
    Py_DECREF(future)
    Py_DECREF(log_str)
    ucp_request_reset(request)
    ucp_request_free(request)


<<<<<<< HEAD
def tag_recv(ucp_worker, buffer, nbytes, tag, pending_msg=None):
    cdef ucp_worker_h worker = <ucp_worker_h><uintptr_t>ucp_worker
=======
def tag_recv(uintptr_t ucp_worker, buffer, size_t nbytes,
             ucp_tag_t tag, pending_msg=None):
    cdef ucp_worker_h worker = <ucp_worker_h>ucp_worker
>>>>>>> fe1387c6
    cdef void *data = <void*><uintptr_t>(get_buffer_data(buffer,
                                         check_writable=True))
    cdef ucs_status_ptr_t status = ucp_tag_recv_nb(worker,
                                                   data,
                                                   nbytes,
                                                   ucp_dt_make_contig(1),
                                                   tag,
                                                   -1,
                                                   _tag_recv_callback)
    return create_future_from_comm_status(status, nbytes, pending_msg)


<<<<<<< HEAD
def stream_send(ucp_ep, buffer, nbytes, pending_msg=None):
    cdef ucp_ep_h ep = <ucp_ep_h><uintptr_t>ucp_ep
=======
def stream_send(uintptr_t ucp_ep, buffer, size_t nbytes, pending_msg=None):
    cdef ucp_ep_h ep = <ucp_ep_h>ucp_ep
>>>>>>> fe1387c6
    cdef void *data = <void*><uintptr_t>(get_buffer_data(buffer,
                                         check_writable=False))
    cdef ucs_status_ptr_t status = ucp_stream_send_nb(ep,
                                                      data,
                                                      nbytes,
                                                      ucp_dt_make_contig(1),
                                                      _send_callback,
                                                      0)
    return create_future_from_comm_status(status, nbytes, pending_msg)


cdef void _stream_recv_callback(void *request, ucs_status_t status,
                                size_t length):
    cdef ucp_request *req = <ucp_request*> request
    if req.future == NULL:
        # This callback function was called before ucp_stream_recv_nb() returned
        req.finished = True
        req.received = length
        return
    cdef object future = <object> req.future
    cdef object log_str = <object> req.log_str
    msg = "Error receiving %s" %(" \"%s\":" % log_str if log_str else ":")
    if asyncio.get_event_loop().is_closed():
        pass
    elif status == UCS_ERR_CANCELED:
        future.set_exception(UCXCanceled())
    elif status != UCS_OK:
        msg += (<object> ucs_status_string(status)).decode("utf-8")
        future.set_exception(UCXError(msg))
    elif length != req.expected_receive:
        msg += "length mismatch: %d (got) != %d (expected)" % (
            length, req.expected_receive)
        future.set_exception(UCXError(msg))
    else:
        future.set_result(True)
    Py_DECREF(future)
    Py_DECREF(log_str)
    ucp_request_reset(request)
    ucp_request_free(request)


<<<<<<< HEAD
def stream_recv(ucp_ep, buffer, nbytes, pending_msg=None):
    cdef ucp_ep_h ep = <ucp_ep_h><uintptr_t>ucp_ep
=======
def stream_recv(uintptr_t ucp_ep, buffer, size_t nbytes, pending_msg=None):
    cdef ucp_ep_h ep = <ucp_ep_h>ucp_ep
>>>>>>> fe1387c6
    cdef void *data = <void*><uintptr_t>(get_buffer_data(buffer,
                                         check_writable=True))
    cdef size_t length
    cdef ucp_request *req
    cdef ucs_status_ptr_t status = ucp_stream_recv_nb(ep,
                                                      data,
                                                      nbytes,
                                                      ucp_dt_make_contig(1),
                                                      _stream_recv_callback,
                                                      &length,
                                                      0)
    return create_future_from_comm_status(status, nbytes, pending_msg)<|MERGE_RESOLUTION|>--- conflicted
+++ resolved
@@ -77,14 +77,9 @@
     ucp_request_free(request)
 
 
-<<<<<<< HEAD
-def tag_send(ucp_ep, buffer, nbytes, tag, pending_msg=None):
-    cdef ucp_ep_h ep = <ucp_ep_h><uintptr_t>ucp_ep
-=======
 def tag_send(uintptr_t ucp_ep, buffer, size_t nbytes,
              ucp_tag_t tag, pending_msg=None):
-    cdef ucp_ep_h ep = <ucp_ep_h>ucp_ep
->>>>>>> fe1387c6
+    cdef ucp_ep_h ep = <ucp_ep_h><uintptr_t>ucp_ep
     cdef void *data = <void*><uintptr_t>(get_buffer_data(buffer,
                                          check_writable=False))
     cdef ucs_status_ptr_t status = ucp_tag_send_nb(ep,
@@ -127,14 +122,9 @@
     ucp_request_free(request)
 
 
-<<<<<<< HEAD
-def tag_recv(ucp_worker, buffer, nbytes, tag, pending_msg=None):
-    cdef ucp_worker_h worker = <ucp_worker_h><uintptr_t>ucp_worker
-=======
 def tag_recv(uintptr_t ucp_worker, buffer, size_t nbytes,
              ucp_tag_t tag, pending_msg=None):
-    cdef ucp_worker_h worker = <ucp_worker_h>ucp_worker
->>>>>>> fe1387c6
+    cdef ucp_worker_h worker = <ucp_worker_h><uintptr_t>ucp_worker
     cdef void *data = <void*><uintptr_t>(get_buffer_data(buffer,
                                          check_writable=True))
     cdef ucs_status_ptr_t status = ucp_tag_recv_nb(worker,
@@ -147,13 +137,8 @@
     return create_future_from_comm_status(status, nbytes, pending_msg)
 
 
-<<<<<<< HEAD
-def stream_send(ucp_ep, buffer, nbytes, pending_msg=None):
+def stream_send(uintptr_t ucp_ep, buffer, size_t nbytes, pending_msg=None):
     cdef ucp_ep_h ep = <ucp_ep_h><uintptr_t>ucp_ep
-=======
-def stream_send(uintptr_t ucp_ep, buffer, size_t nbytes, pending_msg=None):
-    cdef ucp_ep_h ep = <ucp_ep_h>ucp_ep
->>>>>>> fe1387c6
     cdef void *data = <void*><uintptr_t>(get_buffer_data(buffer,
                                          check_writable=False))
     cdef ucs_status_ptr_t status = ucp_stream_send_nb(ep,
@@ -195,13 +180,8 @@
     ucp_request_free(request)
 
 
-<<<<<<< HEAD
-def stream_recv(ucp_ep, buffer, nbytes, pending_msg=None):
+def stream_recv(uintptr_t ucp_ep, buffer, size_t nbytes, pending_msg=None):
     cdef ucp_ep_h ep = <ucp_ep_h><uintptr_t>ucp_ep
-=======
-def stream_recv(uintptr_t ucp_ep, buffer, size_t nbytes, pending_msg=None):
-    cdef ucp_ep_h ep = <ucp_ep_h>ucp_ep
->>>>>>> fe1387c6
     cdef void *data = <void*><uintptr_t>(get_buffer_data(buffer,
                                          check_writable=True))
     cdef size_t length
